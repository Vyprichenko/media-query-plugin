/**
 * The plugin component is supposed to inject the extracted media CSS (from store) into the file(s).
 */

const pluginName = 'MediaQueryPlugin';

const { OriginalSource, ConcatSource } = require('webpack-sources');
const { interpolateName } = require('loader-utils');
const Chunk = require('webpack/lib/Chunk');

const store = require('./store');
const escapeUtil = require('./utils/escape');

module.exports = class MediaQueryPlugin {

    constructor(options) {
        this.options = Object.assign({
            include: [],
            queries: {},
            groups: {}
        }, options);
    }

    getFilenameOption(compiler) {
        const plugins = compiler.options.plugins;
        let MiniCssExtractPluginOptions = {};

        for (const plugin of plugins) {
            if (plugin.constructor.name === 'MiniCssExtractPlugin') {
                MiniCssExtractPluginOptions = plugin.options || {};
            }
        }

        return MiniCssExtractPluginOptions.filename || compiler.options.output.filename;
    }

    apply(compiler) {

        // if no filename option set, use default
        this.options.filename = this.options.filename || this.getFilenameOption(compiler);

        // save options in store to provide to loader
        store.options = this.options;

<<<<<<< HEAD
        // reset store for every webpack instance
        // required for unit testing because the store is shared
        compiler.hooks.entryOption.tap(pluginName, () => {
            store.resetMedia();
=======
        // if a filename has become invalid (watch mode)
        // remove all related data from store
        compiler.hooks.invalid.tap(pluginName, (fileName, changeTime) => {
            store.removeMediaByFilename(fileName);
>>>>>>> 0cf18568
        });

        compiler.hooks.thisCompilation.tap(pluginName, (compilation) => {

            compilation.hooks.additionalAssets.tapAsync(pluginName, (cb) => {

                const chunks = compilation.chunks;
                const chunkIds = chunks.map(chunk => chunk.id);
                const assets = compilation.assets;

                store.getMediaKeys().forEach(mediaKey => {

                    const css = store.getMedia(mediaKey);

                    // generate hash and use for [hash] within basename
                    const hash = interpolateName({}, `[hash:${compiler.options.output.hashDigestLength}]`, { content: css });

                    // compute basename according to filename option
                    // while considering hash
                    const basename = this.options.filename
                                        .replace('[name]', mediaKey)
                                        .replace(/\[(content|chunk)?hash\]/, hash)
                                        .replace(/\.[^.]+$/, '');

                    // if there's no chunk for the extracted media, create one 
                    if (chunkIds.indexOf(mediaKey) === -1) {
                        const mediaChunk = new Chunk(mediaKey);
                        mediaChunk.id = mediaKey;
                        mediaChunk.ids = [mediaKey];
                        chunks.push(mediaChunk);
                    }

                    const chunk = chunks.filter(chunk => chunk.id === mediaKey)[0];

                    // find existing js & css files of this chunk
                    let existingFiles = { js: [], css: [] };
                    chunk.files.forEach(file => {
                        if (file.match(/\.js$/)) {
                            existingFiles.js.push(file);
                        } else if (file.match(/\.css$/)) {
                            existingFiles.css.push(file);
                        }
                    });

                    // if css included in js (style-loader), inject into js
                    if (existingFiles.js.length > 0 && existingFiles.css.length === 0) {

                        let content = new OriginalSource(`\n\n// module\nexports.push([module.i, "${escapeUtil(css)}", ""]);`, `${basename}.css`);
                        existingFiles.js.forEach(file => {
                            if (assets[file]) {
                                content = new ConcatSource(assets[file], content);
                                chunk.files.splice(chunk.files.indexOf(file), 1);
                                delete assets[file];
                            }
                        });

                        chunk.files.push(`${basename}.js`);
                        assets[`${basename}.js`] = content;
                    }

                    // else create additional css asset (new chunk)
                    // or replace existing css assert (mini-css-extract-plugin)
                    else {

                        let content = new OriginalSource(css, `${basename}.css`);
                        existingFiles.css.forEach(file => {
                            if (assets[file]) {
                                content = new ConcatSource(assets[file], content);
                                chunk.files.splice(chunk.files.indexOf(file), 1);
                                delete assets[file];
                            }
                        });

                        chunk.files.push(`${basename}.css`);
                        assets[`${basename}.css`] = content;
                    }

                });

                // sort assets object for nicer stats and correct order
                // bcz due to our injection the order got changed
                const chunksCompareFn = (a, b) => {
                    if (a.id > b.id)
                        return 1;
                    else if (a.id < b.id)
                        return -1;
                    else
                        return 0;
                };
                compilation.chunks = chunks.sort(chunksCompareFn);
                const assetsCompareFn = (a, b) => {
                    // take file extension out of sort
                    a = a.replace(/\.[^.]+$/, '');
                    b = b.replace(/\.[^.]+$/, '');
                    
                    if (a > b)
                        return 1;
                    else if (a < b)
                        return -1;
                    else
                        return 0;
                };
                compilation.assets = Object.keys(assets).sort(assetsCompareFn).reduce((res, key) => (res[key] = assets[key], res), {});

                cb();
            });

            // consider html-webpack-plugin and provide generated assets to it
            // so the new assets appear in html template 
            compilation.hooks.optimizeAssets.tapAsync(pluginName, (assets, cb) => {
                if (compilation.hooks.htmlWebpackPluginBeforeHtmlGeneration) {
                    compilation.hooks.htmlWebpackPluginBeforeHtmlGeneration.tapAsync(pluginName, (pluginArgs, cb) => {
                        const assetKeys = Object.keys(assets);
                        pluginArgs.assets.js = assetKeys.filter(key => key.match(/\.js$/));
                        pluginArgs.assets.css = assetKeys.filter(key => key.match(/\.css$/));
                        pluginArgs.plugin.assetJson = assetKeys;
                        cb();
                    });
                }
                cb();
            });

        });

    }
};<|MERGE_RESOLUTION|>--- conflicted
+++ resolved
@@ -42,17 +42,10 @@
         // save options in store to provide to loader
         store.options = this.options;
 
-<<<<<<< HEAD
-        // reset store for every webpack instance
-        // required for unit testing because the store is shared
-        compiler.hooks.entryOption.tap(pluginName, () => {
-            store.resetMedia();
-=======
         // if a filename has become invalid (watch mode)
         // remove all related data from store
         compiler.hooks.invalid.tap(pluginName, (fileName, changeTime) => {
             store.removeMediaByFilename(fileName);
->>>>>>> 0cf18568
         });
 
         compiler.hooks.thisCompilation.tap(pluginName, (compilation) => {
