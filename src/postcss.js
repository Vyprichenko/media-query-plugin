/**
 * The PostCSS plugin component is supposed to extract the media CSS from the source chunks.
 * The CSS get saved in the store.
 */

const postcss = require('postcss');
const store = require('./store');

module.exports = postcss.plugin('MediaQueryPostCSS', options => {

    function addToStore(name, atRule) {

        const css = postcss.root().append(atRule).toString();
        
        store.addMedia(name, css, options.path);
    }

    function getGroupName(name) {
        const groupNames = Object.keys(options.groups);

        for (let i = 0; i < groupNames.length; i++) {
            const groupName = groupNames[i];
            const group = options.groups[groupName];

            if (group.indexOf(name) !== -1) {
                return groupName;
            }
        }
    }

    return (css, result) => {

        css.walkAtRules('media', atRule => {

            const queryname = options.queries[atRule.params];

            if (queryname) {
<<<<<<< HEAD
                const groupName = getGroupName(options.basename);
                const name = groupName ? `${groupName}-${queryname}` : `${options.basename}-${queryname}`;
                
=======
                const name = `${options.basename}-${queryname}`;
                const invalidIndex = store.invalid.indexOf(options.basename);

>>>>>>> 0cf18568
                addToStore(name, atRule);
                atRule.remove();
            }
        });
    };
});<|MERGE_RESOLUTION|>--- conflicted
+++ resolved
@@ -35,15 +35,9 @@
             const queryname = options.queries[atRule.params];
 
             if (queryname) {
-<<<<<<< HEAD
                 const groupName = getGroupName(options.basename);
                 const name = groupName ? `${groupName}-${queryname}` : `${options.basename}-${queryname}`;
                 
-=======
-                const name = `${options.basename}-${queryname}`;
-                const invalidIndex = store.invalid.indexOf(options.basename);
-
->>>>>>> 0cf18568
                 addToStore(name, atRule);
                 atRule.remove();
             }
